<!-- Do not edit this file. It is automatically generated by API Documenter. -->

[Home](./index.md) &gt; [@adobe/uix-host-react](./uix-host-react.md) &gt; [GuestUIProps](./uix-host-react.guestuiprops.md) &gt; [onDisconnect](./uix-host-react.guestuiprops.ondisconnect.md)

## GuestUIProps.onDisconnect property

Called when the frame disconnects and unmounts.

**Signature:**

```typescript
<<<<<<< HEAD
onDisconnect?: () => unknown;
=======
onDisconnect?: () => void;
>>>>>>> 8b0e7f1a
```<|MERGE_RESOLUTION|>--- conflicted
+++ resolved
@@ -9,9 +9,5 @@
 **Signature:**
 
 ```typescript
-<<<<<<< HEAD
-onDisconnect?: () => unknown;
-=======
 onDisconnect?: () => void;
->>>>>>> 8b0e7f1a
 ```