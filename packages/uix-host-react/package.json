{
  "name": "@adobe/uix-host-react",
  "version": "0.6.5",
  "publishConfig": {
    "access": "public"
  },
  "description": "Tools for embedding UI Extensions into React apps",
  "author": "Adobe, Inc,",
  "main": "dist/index.js",
  "types": "dist/index.d.ts",
  "scripts": {
    "build": "tsup",
    "build:esm": "tsup --format esm,cjs",
    "watch": "tsup --watch --silent"
  },
  "browserslist": [
    "> 0.2%, last 2 versions, not dead"
  ],
  "bugs": "https://github.com/adobe/uix-sdk/issues",
  "dependencies": {
<<<<<<< HEAD
    "@adobe/uix-core": "^0.6.5-1",
    "@adobe/uix-host": "^0.6.5-1"
=======
    "@adobe/uix-core": "^0.6.5",
    "@adobe/uix-host": "^0.6.5",
    "penpal": "~6.2.2"
>>>>>>> 6e5ddbfb
  },
  "files": [
    "README.md",
    "dist",
    "src",
    "tsconfig.json"
  ],
  "homepage": "https://github.com/adobe/uix-sdk",
  "license": "Apache-2.0",
  "repository": {
    "type": "git",
    "url": "https://github.com/adobe/uix-sdk.git"
  },
  "sideEffects": false,
  "source": {
    ".": "./src/index.ts",
    "./*.js": "./src/$1.ts",
    "./**/*.js": "./src/$1/$2.ts"
  }
}<|MERGE_RESOLUTION|>--- conflicted
+++ resolved
@@ -18,14 +18,8 @@
   ],
   "bugs": "https://github.com/adobe/uix-sdk/issues",
   "dependencies": {
-<<<<<<< HEAD
-    "@adobe/uix-core": "^0.6.5-1",
-    "@adobe/uix-host": "^0.6.5-1"
-=======
     "@adobe/uix-core": "^0.6.5",
-    "@adobe/uix-host": "^0.6.5",
-    "penpal": "~6.2.2"
->>>>>>> 6e5ddbfb
+    "@adobe/uix-host": "^0.6.5"
   },
   "files": [
     "README.md",
