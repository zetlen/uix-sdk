--- conflicted
+++ resolved
@@ -1,18 +1,11 @@
 {
   "name": "@adobe/uix-core",
-<<<<<<< HEAD
-  "version": "0.7.0-4-alpha",
-  "description": "Internal utilities for the UIX SDK",
-  "author": "Adobe, Inc,",
-  "module": "dist/esm/index.js",
-=======
   "version": "0.6.5-1",
   "publishConfig": {
     "access": "public"
   },
   "description": "Internal utilities for the UIX SDK",
   "author": "Adobe, Inc,",
->>>>>>> 6368e5f5
   "main": "dist/index.js",
   "browser": "dist/index.js",
   "types": "dist/index.d.ts",
