{
  "name": "@adobe/uix-host",
  "version": "0.6.5",
  "publishConfig": {
    "access": "public"
  },
  "description": "Tools for embedding UIX Extensions into Adobe apps",
  "author": "Adobe, Inc,",
  "main": "dist/index.js",
  "types": "dist/index.d.ts",
  "scripts": {
    "build": "tsup",
    "build:esm": "tsup --format esm,cjs",
    "watch": "tsup --watch --silent"
  },
  "browserslist": [
    "> 0.2%, last 2 versions, not dead"
  ],
  "bugs": "https://github.com/adobe/uix-sdk/issues",
  "dependencies": {
<<<<<<< HEAD
    "@adobe/uix-core": "^0.6.5-1"
=======
    "@adobe/uix-core": "^0.6.5",
    "penpal": "~6.2.2"
>>>>>>> 6e5ddbfb
  },
  "files": [
    "README.md",
    "dist",
    "src",
    "tsconfig.json"
  ],
  "homepage": "https://github.com/adobe/uix-sdk",
  "license": "Apache-2.0",
  "repository": {
    "type": "git",
    "url": "https://github.com/adobe/uix-sdk.git"
  },
  "sideEffects": false
}<|MERGE_RESOLUTION|>--- conflicted
+++ resolved
@@ -18,12 +18,7 @@
   ],
   "bugs": "https://github.com/adobe/uix-sdk/issues",
   "dependencies": {
-<<<<<<< HEAD
-    "@adobe/uix-core": "^0.6.5-1"
-=======
-    "@adobe/uix-core": "^0.6.5",
-    "penpal": "~6.2.2"
->>>>>>> 6e5ddbfb
+    "@adobe/uix-core": "^0.6.5"
   },
   "files": [
     "README.md",
